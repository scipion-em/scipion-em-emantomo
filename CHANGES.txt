--- conflicted
+++ resolved
@@ -1,10 +1,7 @@
 v3.3.2:
  Users:
-<<<<<<< HEAD
   - Add validations to multiple protocols.
-=======
   - Fix a bug in the coordinates saving when picked from the viewer.
->>>>>>> 69485e5b
  Developers:
   - Update the acquisition order in the CTFTomo objects (field added to that class in scipion-em-tomo v3.7.0).
 v3.3.1:
