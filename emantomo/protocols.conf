[PROTOCOLS]
Tomography = [
	{"tag": "section", "text": "Tilt-series", "children":
	[
		{"tag": "protocol_group", "text": "CTF", "openItem": "False", "children":
		[
			{"tag": "protocol", "value": "EmanProtEstimateCTF", "text": "default"}
		]},
		{"tag": "protocol_group", "text": "Alignment", "openItem": "False", "children":
		[
			{"tag": "protocol", "value": "EmanProtAlignTs", "text": "default"}
		]}
	]},
	{"tag": "section", "text": "Tomograms", "children":
	[
                {"tag": "protocol_group", "text": "Preprocess", "openItem": "False", "children": [
			{"tag": "protocol", "value": "EmanProtTomoResize", "text": "default"}
		]},
		{"tag": "protocol_group", "text": "Tomogram Reconstruction", "openItem": "False", "children":
		[
			{"tag": "protocol", "value": "EmanProtTomoReconstruction", "text": "default"}
		]},
		{"tag": "protocol_group", "text": "Tomogram postprocess", "openItem": "False", "children":
		[
			{"tag": "protocol", "value": "EmanProtTomoFillMW",   "text": "default"}
		]}
	]},
	{"tag": "section", "text": "Particles", "children": [
		{"tag": "protocol_group", "text": "Picking", "openItem": "False", "children":
		[
		    {"tag": "protocol", "value": "EmanProtTomoBoxing",   "text": "default"},
			{"tag": "protocol", "value": "EmanProtTomoTempMatch", "text": "default"},
			{"tag": "protocol", "value": "EmanProtTomoConvNet",   "text": "default"}
		]},
		{"tag": "protocol_group", "text": "Extract", "openItem": "False", "children":
		[
		    {"tag": "protocol", "value": "EmanProtTomoExtraction",   "text": "default"},
			{"tag": "protocol", "value": "EmanProtTSExtraction",   "text": "default"}
		]}
	]},
<<<<<<< HEAD
    {"tag": "section", "text": "Subtomogram averaging", "children":
    [
        {"tag": "protocol", "value": "EmanProtTomoInitialModel",   "text": "default"},
        {"tag": "protocol", "value": "EmanProtTomoRefinement",   "text": "default"},
        {"tag": "section", "text": "Particle per Tilt", "children":
        [
            {"tag": "protocol", "value": "EmanProtRefineTS",   "text": "default"}
        ]}
    ]}
=======
    {"tag": "section", "text": "Preprocessing", "children": [
       {"tag": "protocol", "value": "EmanProtTomoFillMW",   "text": "default"}
    ]},
	    {"tag": "section", "text": "Subtomogram averaging", "children": [
			{"tag": "protocol", "value": "EmanProtTomoInitialModel",   "text": "default"},
            {"tag": "protocol", "value": "EmanProtTomoRefinement",   "text": "default"},
            {"tag": "protocol", "value": "EmanProtTomoMultiReferenceRefinement",   "text": "default"}
	]}
>>>>>>> 32f14941
 ]<|MERGE_RESOLUTION|>--- conflicted
+++ resolved
@@ -38,24 +38,14 @@
 			{"tag": "protocol", "value": "EmanProtTSExtraction",   "text": "default"}
 		]}
 	]},
-<<<<<<< HEAD
     {"tag": "section", "text": "Subtomogram averaging", "children":
     [
         {"tag": "protocol", "value": "EmanProtTomoInitialModel",   "text": "default"},
         {"tag": "protocol", "value": "EmanProtTomoRefinement",   "text": "default"},
+        {"tag": "protocol", "value": "EmanProtTomoMultiReferenceRefinement",   "text": "default"},
         {"tag": "section", "text": "Particle per Tilt", "children":
         [
             {"tag": "protocol", "value": "EmanProtRefineTS",   "text": "default"}
         ]}
     ]}
-=======
-    {"tag": "section", "text": "Preprocessing", "children": [
-       {"tag": "protocol", "value": "EmanProtTomoFillMW",   "text": "default"}
-    ]},
-	    {"tag": "section", "text": "Subtomogram averaging", "children": [
-			{"tag": "protocol", "value": "EmanProtTomoInitialModel",   "text": "default"},
-            {"tag": "protocol", "value": "EmanProtTomoRefinement",   "text": "default"},
-            {"tag": "protocol", "value": "EmanProtTomoMultiReferenceRefinement",   "text": "default"}
-	]}
->>>>>>> 32f14941
  ]