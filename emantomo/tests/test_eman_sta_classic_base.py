--- conflicted
+++ resolved
@@ -100,11 +100,7 @@
                                              samplingRate=cls.origSRate, )
 
         cls.launchProtocol(protImportTomogram)
-<<<<<<< HEAD
-        tomoImported = getattr(protImportTomogram, OUTPUT_NAME, None)
-=======
         tomoImported = protImportTomogram.Tomograms
->>>>>>> 67db1813
         cls.assertIsNotNone(tomoImported, "There was a problem with tomogram output")
         return tomoImported
 
